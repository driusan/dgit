package cmd

import (
	"errors"
	"fmt"
	"os"

	"github.com/driusan/dgit/git"
)

func Config(c *git.Client, args []string) error {
	if len(args) < 1 {
<<<<<<< HEAD
		fmt.Fprintf(os.Stderr, "Usage: go-git config [<options>]\n")
		os.Exit(1)
=======
		fmt.Fprintf(os.Stderr, "Usage: dgit config [<options>]\n")
		return
>>>>>>> c6c64675
	}
	var fname string

	if args[0] == "--global" {
		home := os.Getenv("HOME")
		if home == "" {
			home = os.Getenv("home") // On some OSes, it is home
		}
		fname = home + "/.gitconfig"
		args = args[1:]
	} else {
		fname = c.GitDir.String() + "/config"
	}

	file, err := os.OpenFile(fname, os.O_RDWR|os.O_CREATE, 0644)
	if err != nil {
		return err
	}
	config := git.ParseConfig(file)
	err = file.Close()
	if err != nil {
		return err
	}

	var action string
	switch args[0] {
	case "--get":
		action = "get"
		args = args[1:]
	case "--unset":
		action = "unset"
		args = args[1:]
	case "--list":
		action = "list"

	// Type canonicalization isn't currently supported
	//  and so we just strip them out and return the raw value
	//  with no validation
	case "--type":
		args = args[1:]
		fallthrough
	case "--bool":
		fallthrough
	case "--int":
		fallthrough
	case "--bool-or-int":
		fallthrough
	case "--path":
		fallthrough
	case "--expiry-date":
		if len(args) > 0 {
			args = args[1:]
		}
		fallthrough

	default:
		if len(args) == 1 {
			action = "get"
		} else if len(args) == 2 {
			action = "set"
		}
	}

	switch action {
	case "get":
		val, code := config.GetConfig(args[0])
		if code != 0 {
			os.Exit(code)
		}
		fmt.Printf("%s\n", val)
		return nil
	case "set":
		if len(args) < 2 {
			fmt.Fprintf(os.Stderr, "Missing value to set config to\n")
			os.Exit(1)
		}

		config.SetConfig(args[0], args[1])
		err = os.Remove(fname)
		if err != nil {
			return err
		}
		outfile, err := os.Create(fname)
		if err != nil {
			return err
		}
		defer outfile.Close()
		config.WriteFile(outfile)
		return nil
	case "unset":
		code := config.Unset(args[0])
		if code != 0 {
			os.Exit(code)
		}
		err = os.Remove(fname)
		if err != nil {
			return err
		}
		outfile, err := os.Create(fname)
		if err != nil {
			return err
		}
		defer outfile.Close()
		config.WriteFile(outfile)
		return nil
	case "list":
		list := config.GetConfigList()
		for _, entry := range list {
			fmt.Printf("%s\n", entry)
		}
		return nil
	}

	return errors.New("Unhandled action " + args[0])
}<|MERGE_RESOLUTION|>--- conflicted
+++ resolved
@@ -10,13 +10,8 @@
 
 func Config(c *git.Client, args []string) error {
 	if len(args) < 1 {
-<<<<<<< HEAD
-		fmt.Fprintf(os.Stderr, "Usage: go-git config [<options>]\n")
+		fmt.Fprintf(os.Stderr, "Usage: dgit config [<options>]\n")
 		os.Exit(1)
-=======
-		fmt.Fprintf(os.Stderr, "Usage: dgit config [<options>]\n")
-		return
->>>>>>> c6c64675
 	}
 	var fname string
 
