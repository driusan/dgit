package main

import (
	"errors"
	"flag"
	"fmt"
	"github.com/driusan/dgit/cmd"
	"github.com/driusan/dgit/git"
	"os"
)

var InvalidArgument error = errors.New("Invalid argument to function")

func requiresGitDir(cmd string) bool {
	switch cmd {
	case "init", "clone":
		return false
	default:
		return true
	}
}

var subcommand, subcommandUsage string

func main() {
	workdir := flag.String("work-tree", "", "specify the working directory of git")
	gitdir := flag.String("git-dir", "", "specify the repository of git")
	dir := flag.String("C", "", "chdir before starting git")

	flag.Usage = func() {
		if subcommand == "" {
			subcommand = "subcommand"
		}
		if subcommandUsage == "" {
			subcommandUsage = fmt.Sprintf("%s [global options] %s [options]\n", os.Args[0], subcommand)
		}
		fmt.Fprintf(os.Stderr, "Usage: %s\n", subcommandUsage)
		fmt.Fprintf(os.Stderr, "\nGlobal options:\n\n")
		flag.PrintDefaults()
	}
	flag.Parse()
	args := flag.Args()
	if len(args) < 1 {
		flag.Usage()
		os.Exit(1)
<<<<<<< HEAD
=======
	}
	if *dir != "" {
		if err := os.Chdir(*dir); err != nil {
			fmt.Fprintln(os.Stderr, err)
			os.Exit(1)
		}
>>>>>>> 4a677c7c
	}
	c, err := git.NewClient(*gitdir, *workdir)
	subcommand = args[0]
	args = args[1:]

	if err != nil && requiresGitDir(subcommand) {
		fmt.Fprintf(os.Stderr, "%v\n", err)
		os.Exit(3)
	}
	if c != nil && c.GitDir == "" && requiresGitDir(subcommand) {
		fmt.Fprint(os.Stderr, "Could not find .git directory\n")
		os.Exit(4)
	}

	switch subcommand {
	case "init":
		if err := cmd.Init(c, args); err != nil {
			fmt.Fprintf(os.Stderr, "%v\n", err)
			os.Exit(4)
		}
	case "branch":
		cmd.Branch(c, args)
	case "checkout":
		if err := cmd.Checkout(c, args); err != nil {
			fmt.Fprintf(os.Stderr, "%v\n", err)
			os.Exit(4)
		}
	case "checkout-index":
		if err := cmd.CheckoutIndexCmd(c, args); err != nil {
			fmt.Fprintf(os.Stderr, "%v\n", err)
			os.Exit(4)
		}
	case "cat-file":
		if err := cmd.CatFile(c, args); err != nil {
			fmt.Fprintln(os.Stderr, err)
			os.Exit(4)
		}
	case "add":
		if err := cmd.Add(c, args); err != nil {
			fmt.Fprintln(os.Stderr, err)
			os.Exit(4)
		}
	case "commit":
		sha1, err := cmd.Commit(c, args)
		if err != nil {
			fmt.Fprintln(os.Stderr, err)
			os.Exit(1)
		} else {
			fmt.Printf("%s\n", sha1)
		}
	case "commit-tree":
		sha1, err := cmd.CommitTree(c, args)
		if err != nil {
			fmt.Fprintln(os.Stderr, err)
			os.Exit(1)
		} else {
			fmt.Printf("%s\n", sha1)
		}
	case "write-tree":
		sha1 := cmd.WriteTree(c, args)
		fmt.Printf("%s\n", sha1)
	case "update-ref":
		if err := cmd.UpdateRef(c, args); err != nil {
			fmt.Fprintf(os.Stderr, "%v\n", err)
			os.Exit(4)
		}
	case "log":
		cmd.Log(c, args)
	case "symbolic-ref":
		val, err := cmd.SymbolicRef(c, args)
		if err != nil {
			fmt.Fprintf(os.Stderr, "%v\n", err)
			os.Exit(4)
		}
		fmt.Printf("%s\n", val)
	case "clone":
		if err := cmd.Clone(c, args); err != nil {
			fmt.Fprintf(os.Stderr, "%v\n", err)
			os.Exit(2)

		}
	case "config":
		cmd.Config(c, args)
	case "fetch":
		cmd.Fetch(c, args)
	case "reset":
		if err := cmd.Reset(c, args); err != nil {
			fmt.Fprintf(os.Stderr, "%v\n", err)
			os.Exit(2)
		}
	case "merge-file":
		if err := cmd.MergeFile(c, args); err != nil {
			fmt.Fprintf(os.Stderr, "%v\n", err)
			os.Exit(2)
		}
	case "merge":
		if err := cmd.Merge(c, args); err != nil {
			fmt.Fprintf(os.Stderr, "%v\n", err)
			os.Exit(2)
		}
	case "merge-base":
		switch c, err := cmd.MergeBase(c, args); err {
		case cmd.Ancestor:
			os.Exit(0)
		case cmd.NonAncestor:
			os.Exit(1)
		default:
			if err != nil {
				fmt.Fprintf(os.Stderr, "%v\n", err)
				os.Exit(2)
			}
			fmt.Printf("%v\n", c)
		}
	case "rev-parse":
		commits, err := cmd.RevParse(c, args)
		if err != nil {
			fmt.Fprintf(os.Stderr, "%v\n", err)
			os.Exit(4)
		}
		for _, sha := range commits {
			if sha.Excluded {
				fmt.Print("^")
			}
			fmt.Println(sha.Id.String())
		}

	case "rev-list":
		cmd.RevList(c, args)
	case "hash-object":
		cmd.HashObject(c, args)
	case "status":
		if err := cmd.Status(c, args); err != nil {
			fmt.Fprintf(os.Stderr, "%v\n", err)
			os.Exit(4)
		}
	case "ls-tree":
		if err := cmd.LsTree(c, args); err != nil {
			fmt.Fprintf(os.Stderr, "%v\n", err)
			os.Exit(4)
		}
	case "push":
		cmd.Push(c, args)
	case "pack-objects":
		cmd.PackObjects(c, os.Stdin, args)
	case "send-pack":
		cmd.SendPack(c, args)
	case "read-tree":
		if err := cmd.ReadTree(c, args); err != nil {
			fmt.Fprintf(os.Stderr, "%v\n", err)
			os.Exit(4)
		}
	case "diff":
		if err := cmd.Diff(c, args); err != nil {
			fmt.Fprintf(os.Stderr, "%v\n", err)
			os.Exit(4)
		}
	case "diff-files":
		if err := cmd.DiffFiles(c, args); err != nil {
			fmt.Fprintf(os.Stderr, "%v\n", err)
			os.Exit(4)
		}
	case "diff-index":
		if err := cmd.DiffIndex(c, args); err != nil {
			fmt.Fprintf(os.Stderr, "%v\n", err)
			os.Exit(4)
		}
	case "diff-tree":
		if err := cmd.DiffTree(c, args); err != nil {
			fmt.Fprintf(os.Stderr, "%v\n", err)
			os.Exit(4)
		}
	case "ls-files":
		if err := cmd.LsFiles(c, args); err != nil {
			fmt.Fprintf(os.Stderr, "%v\n", err)
			os.Exit(4)
		}
	case "index-pack":
		if err := cmd.IndexPack(c, args); err != nil {
			fmt.Fprintln(os.Stderr, err)
			os.Exit(4)
		}
	case "update-index":
		if err := cmd.UpdateIndex(c, args); err != nil {
			fmt.Fprintln(os.Stderr, err)
			os.Exit(4)
		}
	case "unpack-objects":
		if err := cmd.UnpackObjects(c, args); err != nil {
			fmt.Fprintln(os.Stderr, err)
			os.Exit(4)
		}
	case "grep":
		if err := cmd.Grep(c, args); err != nil {
			fmt.Fprintln(os.Stderr, err)
			os.Exit(4)
		}
	case "apply":
		if err := cmd.Apply(c, args); err != nil {
			fmt.Fprintln(os.Stderr, err)
			os.Exit(4)
		}
	case "revert":
		if err := cmd.Revert(c, args); err != nil {
			fmt.Fprintln(os.Stderr, err)
			os.Exit(4)
		}
	default:
		fmt.Fprintf(os.Stderr, "Unknown git command %s.\n", subcommand)
	}
}<|MERGE_RESOLUTION|>--- conflicted
+++ resolved
@@ -43,15 +43,12 @@
 	if len(args) < 1 {
 		flag.Usage()
 		os.Exit(1)
-<<<<<<< HEAD
-=======
 	}
 	if *dir != "" {
 		if err := os.Chdir(*dir); err != nil {
 			fmt.Fprintln(os.Stderr, err)
 			os.Exit(1)
 		}
->>>>>>> 4a677c7c
 	}
 	c, err := git.NewClient(*gitdir, *workdir)
 	subcommand = args[0]
